<<<<<<< HEAD
import { useState, useEffect, useRef } from "react";
=======
import React, { useState, useEffect, useRef } from "react";
>>>>>>> 69fb48cd
import {
  Mic,
  MicOff,
  Settings,
  Command,
  Eye,
  Bot,
  MessageSquare,
  Shield,
  GripHorizontal,
} from "lucide-react";
import { AutomationView } from "./AutomationView";
import { SettingsView } from "./SettingsView";
import type { AppSettings } from "./SettingsView";
import { AssistantView } from "./AssistantView";
import { WebAudioCapture } from "./WebAudioCapture";

const App = () => {
  const [mode, setMode] = useState<"assistant" | "automation" | "settings">(
    "assistant"
  );
  const [settings, setSettings] = useState<AppSettings>({
    provider: "gemini",
    apiKey: "",
    screenshotInterval: 5000,
    customInstructions:
      "You are a helpful assistant. Analyze the screen and answer the user's question concisely.",
    profileType: "default",
  });
  const [isRecording, setIsRecording] = useState(false);
  const [isClickThrough, setIsClickThrough] = useState(false);
<<<<<<< HEAD
  const [isContentProtected, setIsContentProtected] = useState(false);
  const [showInput, setShowInput] = useState(false);
  const [isAiReady, setIsAiReady] = useState(false);
=======
  const [showInput, setShowInput] = useState(true);
  const [inputValue, setInputValue] = useState("");
  const [messages, setMessages] = useState<Message[]>([]);
>>>>>>> 69fb48cd
  const [timer, setTimer] = useState("00:00");
  const [transcription, setTranscription] = useState("");
  const intervalRef = useRef<number | null>(null);
  const initializingRef = useRef<boolean>(false);
  const webAudioCapture = useRef<WebAudioCapture | null>(null);

  useEffect(() => {
    const loadSettings = async () => {
<<<<<<< HEAD
      try {
        // Load stored AI configuration
        const storedConfig = await window.ghostframe.ai.getStoredConfig?.();
        if (storedConfig && storedConfig.apiKey) {
          setSettings((prev) => ({
            ...prev,
            provider: storedConfig.provider || prev.provider,
            apiKey: storedConfig.apiKey || prev.apiKey,
          }));
        }
      } catch (error) {
        console.error("Failed to load stored settings:", error);
      }
=======
>>>>>>> 69fb48cd
    };

    loadSettings();
  }, []);

  useEffect(() => {
    const initializeAi = async () => {
      if (settings.apiKey && !initializingRef.current) {
        initializingRef.current = true;
        try {
          console.log("Attempting to initialize AI...");
          const result = await window.ghostframe.ai.initialize?.({
            provider: settings.provider,
            apiKey: settings.apiKey,
            customPrompt: settings.customInstructions,
          });
          console.log("AI initialization returned:", result);
          setIsAiReady(result?.success || false);
          if (!result?.success) {
            console.error("AI initialization failed:", result?.error);
          }
        } catch (error) {
          console.error(
            "An unexpected error occurred during AI initialization:",
            error
          );
          setIsAiReady(false);
        } finally {
          initializingRef.current = false;
        }
      }
    };

    initializeAi();
  }, [settings.apiKey, settings.provider, settings.customInstructions]);

  useEffect(() => {
    const handleClickThroughToggle = (_event: any, enabled: boolean) => {
      setIsClickThrough(enabled);
    };

    const handleContentProtectionToggle = (_event: any, enabled: boolean) => {
      setIsContentProtected(enabled);
    };

    const handleTranscriptionUpdate = (_event: any, text: string) => {
      setTranscription(text);
    };

    const handleAiResponse = (_event: any, response: any) => {
      console.log("🤖 AI Response received in UI:", response);
      if (response.text) {
        console.log("📝 AI Text Response:", response.text);
        // You could display this in the UI or handle it as needed
      }
      if (response.serverContent?.generationComplete) {
        console.log("✅ AI Response generation complete");
      }
    };

    const handleUpdateResponse = (_event: any, responseText: string) => {
      console.log("📝 Cumulative AI Response:", responseText);
      // This is the full response text as it builds up (like cheating-daddy)
      // You could update a state variable to show this in real-time
    };

    const loadContentProtectionStatus = async () => {
      try {
        const status =
          await window.ghostframe.window?.getContentProtectionStatus?.();
        if (status) {
          setIsContentProtected(status.enabled);
        }
      } catch (error) {
        console.error("Failed to load content protection status:", error);
      }
    };

    if (window.ghostframe?.on) {
      window.ghostframe.on("click-through-toggled", handleClickThroughToggle);
      window.ghostframe.on(
        "content-protection-toggled",
        handleContentProtectionToggle
      );
      window.ghostframe.on("transcription-update", handleTranscriptionUpdate);
      window.ghostframe.on("ai-response", handleAiResponse);
      window.ghostframe.on("update-response", handleUpdateResponse);
    }

    loadContentProtectionStatus();

    return () => {
      if (window.ghostframe?.off) {
        window.ghostframe.off(
          "click-through-toggled",
          handleClickThroughToggle
        );
        window.ghostframe.off(
          "content-protection-toggled",
          handleContentProtectionToggle
        );
        window.ghostframe.off(
          "transcription-update",
          handleTranscriptionUpdate
        );
        window.ghostframe.off("ai-response", handleAiResponse);
        window.ghostframe.off("update-response", handleUpdateResponse);
      }
      if (intervalRef.current) clearInterval(intervalRef.current);

      // Clean up WebAudioCapture on unmount
      if (webAudioCapture.current?.isActive()) {
        webAudioCapture.current.stopCapture();
      }
    };
  }, []);

  // Keyboard controls for window movement
  useEffect(() => {
    const handleKeyDown = (e: KeyboardEvent) => {
      if (e.ctrlKey || e.metaKey) {
        switch (e.key) {
          case "ArrowUp":
            e.preventDefault();
            window.ghostframe.window?.move?.(0, -20);
            break;
          case "ArrowDown":
            e.preventDefault();
            window.ghostframe.window?.move?.(0, 20);
            break;
          case "ArrowLeft":
            e.preventDefault();
            window.ghostframe.window?.move?.(-20, 0);
            break;
          case "ArrowRight":
            e.preventDefault();
            window.ghostframe.window?.move?.(20, 0);
            break;
        }
      }
    };

    window.addEventListener("keydown", handleKeyDown);
    return () => window.removeEventListener("keydown", handleKeyDown);
  }, []);

  const startTimer = () => {
    let seconds = 0;
    intervalRef.current = window.setInterval(() => {
      seconds++;
      const mins = Math.floor(seconds / 60)
        .toString()
        .padStart(2, "0");
      const secs = (seconds % 60).toString().padStart(2, "0");
      setTimer(`${mins}:${secs}`);
    }, 1000);
  };

  const stopTimer = () => {
    if (intervalRef.current) clearInterval(intervalRef.current);
    setTimer("00:00");
  };

  const handleRecordToggle = async () => {
    if (isRecording) {
      // Stop recording
      try {
        // Stop web-based audio capture if active
        if (webAudioCapture.current?.isActive()) {
          await webAudioCapture.current.stopCapture();
        }

        // Stop main process audio capture (fallback)
        await window.ghostframe.capture?.stopAudio?.();
        await window.ghostframe.capture?.enableTranscription?.(false);

        stopTimer();
        setTranscription("");
      } catch (error) {
        console.error("Error stopping audio capture:", error);
      }
    } else {
      // Start recording
      try {
        let audioStarted = false;

        // Try browser-based audio capture first (loopback audio for Windows)
        if (WebAudioCapture.isSupported()) {
          console.log("🎤 Attempting Windows loopback audio capture...");
          console.log("� Will request microphone access for system audio");

          if (!webAudioCapture.current) {
            webAudioCapture.current = new WebAudioCapture();
          }

          const result = await webAudioCapture.current.startCapture();
          if (result.success) {
            console.log("✅ Windows loopback audio capture started");
            audioStarted = true;
          } else {
            console.warn(
              "❌ Windows loopback audio capture failed:",
              result.error
            );
            // Show user-friendly error in UI
            alert(
              `Audio Capture Failed:\n\n${result.error}\n\nFalling back to text-only mode.`
            );
          }
        }

        // Fallback to main process audio capture if browser method failed
        if (!audioStarted) {
          console.log("🔄 Falling back to main process audio capture...");
          await window.ghostframe.capture?.startAudio?.();
        }

        await window.ghostframe.capture?.enableTranscription?.(true);
        startTimer();
      } catch (error) {
        console.error("Error starting audio capture:", error);
      }
    }
    setIsRecording(!isRecording);
  };

  const handleToggleContentProtection = async () => {
    try {
      const result =
        await window.ghostframe.window?.toggleContentProtection?.();
      if (result) {
        setIsContentProtected(result.enabled);
      }
    } catch (error) {
      console.error("Failed to toggle content protection:", error);
    }
  };

  return (
    <div
      className={`app-container bg-transparent text-white p-4 font-sans ${
        isClickThrough ? "pointer-events-none" : ""
      }`}
    >
<<<<<<< HEAD
      <div className="bg-black/85 backdrop-blur-xl rounded-2xl p-4 border border-white/10 shadow-2xl">
        {/* Top Row - Mode Selection and System Controls */}
        <div className="header-container">
          <div className="flex items-center justify-between mb-4">
            {/* Mode Selector - Primary Navigation */}
            <div className="mode-selector">
=======
      <div className="max-w-4xl mx-auto">
        <div className="bg-black/30 backdrop-blur-xl rounded-2xl p-4 mb-6 border border-white/20 shadow-2xl">
          <div className="flex items-center justify-between">
            <button
              onClick={handleRecordToggle}
              className={`w-14 h-14 rounded-full flex items-center justify-center transition-all duration-300 shadow-lg backdrop-blur-sm ${
                isRecording
                  ? "bg-red-500/80 hover:bg-red-600/90 shadow-red-500/25"
                  : "bg-blue-500/80 hover:bg-blue-600/90 shadow-blue-500/25"
              }`}
            >
              {isRecording ? (
                <MicOff className="w-6 h-6" />
              ) : (
                <Mic className="w-6 h-6" />
              )}
            </button>

            <div className="flex flex-col items-center">
              <div className="text-3xl font-light text-white/90 tracking-wider mb-2">
                {timer}
              </div>
              <div className="flex items-center justify-center space-x-2">
                <button
                  onClick={() => setMode("assistant")}
                  className={`btn-mode ${
                    mode === "assistant"
                      ? "btn-mode-active-blue"
                      : "btn-mode-inactive"
                  }`}
                >
                  <MessageSquare className="w-4 h-4" />
                  <span>Assistant</span>
                </button>
                <button
                  onClick={() => setMode("automation")}
                  className={`btn-mode ${
                    mode === "automation"
                      ? "btn-mode-active-purple"
                      : "btn-mode-inactive"
                  }`}
                >
                  <Bot className="w-4 h-4" />
                  <span>Automation</span>
                </button>
              </div>
            </div>

            <div className="flex items-center space-x-4">
>>>>>>> 69fb48cd
              <button
                onClick={() => {
                  setMode("assistant");
                  setShowInput(true);
                }}
                className={`mode-btn ${
                  mode === "assistant" ? "mode-active" : "mode-inactive"
                }`}
              >
                <MessageSquare className="w-4 h-4" />
                <span>Assistant</span>
              </button>
              <button
                onClick={() => setMode("automation")}
                className={`mode-btn ${
                  mode === "automation" ? "mode-active" : "mode-inactive"
                }`}
              >
                <Bot className="w-4 h-4" />
                <span>Automation</span>
              </button>
            </div>

            {/* System Controls with inline drag handle */}
            <div className="flex items-center space-x-2">
              {/* Inline drag handle */}
              <span className="drag-handle" title="Drag to move window">
                <GripHorizontal className="w-4 h-4 text-gray-400 hover:text-gray-300 transition-colors" />
              </span>
              {isContentProtected && (
                <div className="status-badge status-protected">
                  <Shield className="w-3.5 h-3.5" />
                  <span>Protected</span>
                </div>
              )}
              <button
                onClick={handleToggleContentProtection}
                className={`protection-toggle ${
                  isContentProtected
                    ? "protection-active"
                    : "protection-inactive"
                }`}
                title={
                  isContentProtected
                    ? "Disable content protection"
                    : "Enable content protection"
                }
              >
                {isContentProtected ? (
                  <Shield className="w-4 h-4" />
                ) : (
                  <Eye className="w-4 h-4" />
                )}
              </button>
              <button
                onClick={() => setMode("settings")}
                className="settings-btn"
              >
                <Settings className="w-4 h-4" />
              </button>
            </div>
          </div>

          {/* Mode-Specific Controls */}
          {mode === "assistant" && (
            <div className="assistant-controls">
              <div className="flex items-center justify-between">
                {/* Recording Section */}
                <div className="flex items-center space-x-4">
                  <button
                    onClick={handleRecordToggle}
                    className={`record-button ${
                      isRecording ? "record-active" : "record-inactive"
                    }`}
                  >
                    {isRecording ? (
                      <MicOff className="w-5 h-5" />
                    ) : (
                      <Mic className="w-5 h-5" />
                    )}
                  </button>
                  <div className="timer-display">{timer}</div>
                </div>

                {/* Live Transcription Display */}
                {isRecording && (
                  <div className="transcription-area">
                    <div className="text-xs text-blue-400 mb-1 flex items-center">
                      <div className="w-2 h-2 bg-red-500 rounded-full animate-pulse mr-2"></div>
                      Live Transcription
                    </div>
                    <div className="bg-black/30 px-3 py-2 rounded-lg border border-blue-400/30 min-h-[40px] max-h-[80px] overflow-y-auto">
                      {transcription ? (
                        <span className="text-sm text-white/80">
                          {transcription}
                        </span>
                      ) : (
                        <span className="text-xs text-white/40 italic">
                          Listening...
                        </span>
                      )}
                    </div>
                  </div>
                )}

                <div className="flex justify-between items-center">
                  <div className="text-xs text-white/40">
                    {isRecording && !transcription && (
                      <span>
                        🎤 Recording both internal and external audio...
                      </span>
                    )}
                  </div>
                </div>

                {/* Assistant Actions */}
                <div className="action-buttons">
                  <button
                    onClick={() =>
                      window.ghostframe.capture?.takeScreenshot?.()
                    }
                    className="action-btn"
                  >
                    <span>Screenshot</span>
                  </button>
                  <button
                    onClick={() => setShowInput(!showInput)}
                    className="action-btn action-primary"
                  >
                    <span>Ask</span>
                    <Command className="w-4 h-4" />
                  </button>
                </div>
              </div>
            </div>
          )}

          {mode === "automation" && (
            <div className="automation-controls">
              <div className="flex items-center justify-between">
                <div className="text-sm text-white/70">
                  🤖 Browser Automation Mode
                </div>
                <div className="action-buttons">
                  <button
                    onClick={() =>
                      window.ghostframe.automation?.startSession?.()
                    }
                    className="action-btn action-primary"
                  >
                    <span>Start Session</span>
                  </button>
                </div>
              </div>
            </div>
          )}
        </div>

        {/* Main Content Area */}
        <div className="content-area">
          {mode === "assistant" && showInput && (
            <AssistantView
              settings={settings}
              showInput={showInput}
              isAiReady={isAiReady}
            />
          )}
          {mode === "automation" && <AutomationView />}
          {mode === "settings" && (
            <SettingsView settings={settings} setSettings={setSettings} />
          )}
        </div>
      </div>
    </div>
  );
};

export default App;<|MERGE_RESOLUTION|>--- conflicted
+++ resolved
@@ -1,8 +1,4 @@
-<<<<<<< HEAD
-import { useState, useEffect, useRef } from "react";
-=======
 import React, { useState, useEffect, useRef } from "react";
->>>>>>> 69fb48cd
 import {
   Mic,
   MicOff,
@@ -34,76 +30,37 @@
   });
   const [isRecording, setIsRecording] = useState(false);
   const [isClickThrough, setIsClickThrough] = useState(false);
-<<<<<<< HEAD
-  const [isContentProtected, setIsContentProtected] = useState(false);
-  const [showInput, setShowInput] = useState(false);
-  const [isAiReady, setIsAiReady] = useState(false);
-=======
   const [showInput, setShowInput] = useState(true);
   const [inputValue, setInputValue] = useState("");
   const [messages, setMessages] = useState<Message[]>([]);
->>>>>>> 69fb48cd
   const [timer, setTimer] = useState("00:00");
   const [transcription, setTranscription] = useState("");
   const intervalRef = useRef<number | null>(null);
-  const initializingRef = useRef<boolean>(false);
-  const webAudioCapture = useRef<WebAudioCapture | null>(null);
+  const messagesEndRef = useRef<HTMLDivElement | null>(null);
+
+  const scrollToBottom = () => {
+    messagesEndRef.current?.scrollIntoView({ behavior: "smooth" });
+  };
 
   useEffect(() => {
-    const loadSettings = async () => {
-<<<<<<< HEAD
-      try {
-        // Load stored AI configuration
-        const storedConfig = await window.ghostframe.ai.getStoredConfig?.();
-        if (storedConfig && storedConfig.apiKey) {
-          setSettings((prev) => ({
-            ...prev,
-            provider: storedConfig.provider || prev.provider,
-            apiKey: storedConfig.apiKey || prev.apiKey,
-          }));
-        }
-      } catch (error) {
-        console.error("Failed to load stored settings:", error);
-      }
-=======
->>>>>>> 69fb48cd
-    };
-
+    scrollToBottom();
+  }, [messages]);
+
+  useEffect(() => {
+    const loadSettings = async () => {};
     loadSettings();
-  }, []);
-
-  useEffect(() => {
-    const initializeAi = async () => {
-      if (settings.apiKey && !initializingRef.current) {
-        initializingRef.current = true;
-        try {
-          console.log("Attempting to initialize AI...");
-          const result = await window.ghostframe.ai.initialize?.({
-            provider: settings.provider,
-            apiKey: settings.apiKey,
-            customPrompt: settings.customInstructions,
-          });
-          console.log("AI initialization returned:", result);
-          setIsAiReady(result?.success || false);
-          if (!result?.success) {
-            console.error("AI initialization failed:", result?.error);
-          }
-        } catch (error) {
-          console.error(
-            "An unexpected error occurred during AI initialization:",
-            error
-          );
-          setIsAiReady(false);
-        } finally {
-          initializingRef.current = false;
-        }
-      }
-    };
-
-    initializeAi();
-  }, [settings.apiKey, settings.provider, settings.customInstructions]);
-
-  useEffect(() => {
+
+    const handleAiResponse = (_event: any, response: any) => {
+      const aiMessage: Message = {
+        role: "ai",
+        content: response.success
+          ? response.text
+          : `**AI Error:** ${response.error}`,
+        timestamp: new Date().toISOString(),
+      };
+      setMessages((prev) => [...prev, aiMessage]);
+    };
+
     const handleClickThroughToggle = (_event: any, enabled: boolean) => {
       setIsClickThrough(enabled);
     };
@@ -311,14 +268,6 @@
         isClickThrough ? "pointer-events-none" : ""
       }`}
     >
-<<<<<<< HEAD
-      <div className="bg-black/85 backdrop-blur-xl rounded-2xl p-4 border border-white/10 shadow-2xl">
-        {/* Top Row - Mode Selection and System Controls */}
-        <div className="header-container">
-          <div className="flex items-center justify-between mb-4">
-            {/* Mode Selector - Primary Navigation */}
-            <div className="mode-selector">
-=======
       <div className="max-w-4xl mx-auto">
         <div className="bg-black/30 backdrop-blur-xl rounded-2xl p-4 mb-6 border border-white/20 shadow-2xl">
           <div className="flex items-center justify-between">
@@ -368,42 +317,6 @@
             </div>
 
             <div className="flex items-center space-x-4">
->>>>>>> 69fb48cd
-              <button
-                onClick={() => {
-                  setMode("assistant");
-                  setShowInput(true);
-                }}
-                className={`mode-btn ${
-                  mode === "assistant" ? "mode-active" : "mode-inactive"
-                }`}
-              >
-                <MessageSquare className="w-4 h-4" />
-                <span>Assistant</span>
-              </button>
-              <button
-                onClick={() => setMode("automation")}
-                className={`mode-btn ${
-                  mode === "automation" ? "mode-active" : "mode-inactive"
-                }`}
-              >
-                <Bot className="w-4 h-4" />
-                <span>Automation</span>
-              </button>
-            </div>
-
-            {/* System Controls with inline drag handle */}
-            <div className="flex items-center space-x-2">
-              {/* Inline drag handle */}
-              <span className="drag-handle" title="Drag to move window">
-                <GripHorizontal className="w-4 h-4 text-gray-400 hover:text-gray-300 transition-colors" />
-              </span>
-              {isContentProtected && (
-                <div className="status-badge status-protected">
-                  <Shield className="w-3.5 h-3.5" />
-                  <span>Protected</span>
-                </div>
-              )}
               <button
                 onClick={handleToggleContentProtection}
                 className={`protection-toggle ${
