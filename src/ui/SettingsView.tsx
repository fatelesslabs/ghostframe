--- conflicted
+++ resolved
@@ -1,8 +1,4 @@
-<<<<<<< HEAD
-import React, { useEffect } from "react";
-=======
 import React from "react";
->>>>>>> 69fb48cd
 import { Save } from "lucide-react";
 
 export interface AppSettings {
@@ -128,21 +124,14 @@
               step="500"
               className="input-field col-span-2"
             />
-<<<<<<< HEAD
-=======
             <div className="col-span-3 flex space-x-2 mt-2">
-              <button
-                className="btn-secondary flex-1"
-              >
+              <button className="btn-secondary flex-1">
                 Start Auto Screenshots
               </button>
-              <button
-                className="btn-secondary flex-1"
-              >
+              <button className="btn-secondary flex-1">
                 Stop Auto Screenshots
               </button>
             </div>
->>>>>>> 69fb48cd
           </div>
           <div className="grid grid-cols-3 items-center">
             <label htmlFor="profileType" className="text-sm text-white/70">
